#!/usr/bin/env python3
# -*- coding: utf-8 -*-
"""
Created on Wed May  6 08:19:34 2020

@author: firo
"""

import sys
import argparse

import xarray as xr
import numpy as np
import scipy as sp
import matplotlib.pyplot as plt
import networkx as nx
import multiprocessing as mp

from statsmodels.distributions.empirical_distribution import ECDF
from scipy.interpolate import interp1d
from joblib import Parallel, delayed
from skimage.morphology import cube
from collections import deque

job_count = 4 # Default job count, 4 should be fine on most systems
verbose = False

class WickingPNMStats:
    def __init__(self, path):
        # waiting time statistics
        self.delta_t_025 = np.array([])
        self.delta_t_100 = np.array([])
        self.delta_t_300 = np.array([])
        self.delta_t_all = np.array([])

        print('Reading the statistics dataset at {}'.format(path))
        stats_dataset = xr.load_dataset(path)

        for key in list(stats_dataset.coords):
            if not key[-2:] == '_t': continue
            if key[3:6] == '025':
                self.delta_t_025 = np.concatenate([self.delta_t_025, stats_dataset[key].data])
            if key[3:6] == '100':
                self.delta_t_100 = np.concatenate([self.delta_t_100, stats_dataset[key].data])
            if key[3:6] == '300':
                self.delta_t_300 = np.concatenate([self.delta_t_300, stats_dataset[key].data])

        self.delta_t_all = stats_dataset['deltatall'].data

class WickingPNM:
    def __init__(self, generate, exp_data_path = None, pore_data_path = None, stats_path = None):
        self.data = None
        self.graph = None
        self.waiting_times = np.array([])
        self.V = None # Water volume in the network
        self.filled = None # filled nodes
        self.inlets = None # inlet pores
        self.R0 = None # pore resistances
        self.R_full = None # resistances when full
        self.R_inlet = 0 # inlet resistance

        self.params = {
            # General physical constants (material-dependent)
            'eta': 1, # (mPa*s) dynamic viscosity of water
            'gamma': 72.6, # (mN/m) surface tension of water
            'cos_theta': np.cos(np.radians(50)), # Young's contact angle
            'px': 2.75E-6, # (m)
            

            # Simulation boundaries
            'tmax': 1600, # (seconds)
            'dt': 1E-3, # (seconds), I think it's safe to increase it a bit, maybe x10-100

            # Experimental radius and height
            're': 0,
            'h0e': 0,
        }

        if not generate:
            print('Generating the network from data')
            stats = WickingPNMStats(stats_path)
            self.from_data(exp_data_path, pore_data_path, stats)
            return

        print('Generating an artificial network (UNIMPLEMENTED)');
        # TODO: Get the graph generator and its arguments from the constructor's arguments
        self.generate_artificial_pnm(nx.watts_strogatz_graph)

    def generate_artificial_pnm(self, function):
        # TODO: Generate a graph in self.graph using function
        return

    def from_data(self, exp_data_path, pore_data_path, stats):
        print('Reading the experimental dataset at {}'.format(exp_data_path))
        dataset = xr.load_dataset(exp_data_path)
        label_matrix = dataset['label_matrix'].data
        labels = dataset['label'].data
        self.data = dataset

        if verbose:
            print('labels', labels)
            print('label matrix', label_matrix, label_matrix.shape)

        # TODO: Find a quicker route to the coo_matrix
        # there is a possible route via scipy.ndimage.find_objects with the benefit of less memory consumption
        print('Getting adjacency matrix for the experimental dataset')
        matrix = self.adjacency_matrix(label_matrix)
        if verbose:
            print('adjacency matrix', matrix)

        # remove diagonal entries (self-loops)
        matrix[np.where(np.diag(np.ones(matrix.shape[0], dtype=np.bool)))] = False

        # remove irrelevant/noisy labels, pores that are just a few pixels large
        mask = np.ones(matrix.shape[0], np.bool)
        mask[labels] = False
        matrix[mask,:] = False
        matrix[:,mask] = False

        # fill networkx graph object
        coo_matrix = sp.sparse.coo_matrix(matrix)
        conn_list = zip(coo_matrix.row, coo_matrix.col)
        self.graph = nx.Graph()
        self.graph.add_edges_from(conn_list)

        # load pore properties
        print('Reading the pore network dataset at {}'.format(pore_data_path))
        pore = xr.load_dataset(pore_data_path)
        self.params['re'] = self.params['px']*np.sqrt(pore['value_properties'].sel(property = 'median_area').data/np.pi)
        self.params['h0e'] = self.params['px']*pore['value_properties'].sel(property = 'major_axis').data
        # you can also get the parameter px from the pore-xarray-file via px = pore.attrs['voxel'].data

        # define waiting times
        self.waiting_times = stats.delta_t_025

    def adjacency_matrix(self, label_im):
        def neighbour_search(label, struct=cube):
            mask = label_im==label
            mask = sp.ndimage.binary_dilation(input = mask, structure = struct(3))
            neighbours = np.unique(label_im[mask])[1:]

            # A node can't be its own neighbour
            neighbours = neighbours[np.where(neighbours != label)]

            return neighbours

        size = len(label_im)
        labels = np.unique(label_im[1:])
        matrix = np.zeros([size,size], dtype=np.bool)

        results = Parallel(n_jobs=job_count)(delayed(neighbour_search)(label) for label in labels)

        if verbose:
            print('\nFilling matrix')
        for (label, result) in zip(labels, results):
            if verbose:
                print('label', label)
                print('neighbours', result, '\n')

            matrix[label, result] = True

        # make sure that matrix is symmetric (as it should be)
        matrix = np.maximum(matrix, matrix.transpose())

        return matrix

    """
    find your path through the filled network to calculate the inlet
    resistance imposed on the pores at the waterfront
    quick and dirty, this part makes the code slow and might even be wrong
    we have to check
    """
    def outlet_resistances(self):
        # initialize pore resistances
        self.R0 = np.zeros(len(self.filled))

        # only filled pores contribute to the network permeability
        filled_inlets = deque()
        for inlet in self.inlets:
            if self.filled[inlet]:
                filled_inlets.append(inlet)

        if verbose:
            print('\nfilled inlets', filled_inlets)

        return self.outlet_resistances_r(filled_inlets)

    # this function recursively should calculate the effective inlet resistance
    # for every pore with the same distance (layer) to the network inlet
    def outlet_resistances_r(self, layer, visited = {}):
        if len(layer) == 0:
            return self.R0

        if verbose:
            print('current layer', layer)

        next_layer = deque()
        for node in layer:
            neighbours = self.graph.neighbors(node)
            inv_R_eff = np.float64(0)

            if verbose:
                print('visiting node', node)

            for neighbour in neighbours:
                if neighbour in layer:
                    inv_R_eff += 1/np.float64(self.R0[nb] + pnm.R_full[nb])

            self.R0[node] += 1/inv_R_eff

            if self.filled[node] and node not in visited:
                next_layer.append(node)

            visited[node] = True

        if verbose:
            print('next layer', next_layer)

        return self.outlet_resistances_r(next_layer, visited)

    ## function to calculate the resistance of a full pore
    def poiseuille_resistance(self, l, r):
        p = self.params
        return 8*p['eta']*l/np.pi/r**4

    ## function to calculate the filling velocity considering the inlet resistance and tube radius
    def capillary_rise(self, t, r, R0):
        p = self.params
        gamma, cos, eta = p['gamma'], p['cos_theta'], p['eta']
        return gamma*r*cos/2/eta/np.sqrt((R0*np.pi*r**4/8/eta)**2+gamma*r*cos*t/2/eta)

    ## use capillary_rise2 because the former did not consider that R0 can change over time, should be irrelevant because pore contribution becomes quickly irrelevant , but still...
    def capillary_rise2(self, r, R0, h):
        p = self.params
        return 2*p['gamma']*p['cos_theta']/(R0*np.pi*r**3+8*p['eta']*h/r)

    ## wrap up pore filling states to get total amount of water in the network
    def total_volume(self, h, r):
        return (h*np.pi*r**2).sum()

def simulation(pnm):
    # this part is necessary to match the network pore labels to the pore property arrays
    nodes = np.array(pnm.graph.nodes)
    n = len(nodes)  
    n_init = nodes.max()+1
    node_ids = nodes
    node_ids.sort()
    node_ids = np.array(node_ids)

    num_inlets = max(int(0.1*n),6)
    inlets = np.array(pnm.inlets)
    if not np.any(inlets):
        inlets = np.random.choice(nodes, num_inlets)
        inlets = np.unique(inlets)
    temp_lets = []
    
    # double-check if inlet pores are actually in the network
    for inlet in inlets:
        if inlet in pnm.graph:
            temp_lets.append(inlet)
    pnm.inlets = inlets = temp_lets
    # print(inlets)

    # asign a random waiting time to every pore based on the experimental distribution
    if np.any(pnm.waiting_times):       
        ecdf = ECDF(pnm.waiting_times)
        f = interp1d(ecdf.y[1:], ecdf.x[1:], fill_value = 'extrapolate')
        prob = np.random.rand(n_init)
        t_w = f(prob)     
    #t_w = t_w*0  


    # create new pore property arrays where the pore label corresponds to the array index
    # this copuld be solved more elegantly with xarray, but the intention was that it works

    filled = pnm.filled = np.zeros(n_init, dtype = np.bool)
    R0 = pnm.R0 = np.zeros(n_init)
    act_time = np.zeros(n_init)
    h = np.zeros(n_init)+1E-6
    r = np.zeros(n_init)
    h0 = np.zeros(n_init)
    cc=0
    for node_id in node_ids:
        r[node_id] = pnm.params['re'][cc]
        h0[node_id] = pnm.params['h0e'][cc]
        cc=cc+1
    
    R0[inlets] = pnm.params['R_inlet']
    pnm.R_full = pnm.poiseuille_resistance(h0, r) + R0

    # this is the simulation:
    active = deque(inlets)
    newly_active = deque()
    finished = deque()

    # Create a dictionary for quicker lookup of whether the node is an inlet
    inlets_dict = {}
    for node in inlets:
        inlets_dict[node] = True

    # every time step solve explicitly
    R_inlet = pnm.params['R_inlet']
    tmax = pnm.params['tmax']
    dt = np.float64(pnm.params['dt'])
    t = dt

    step = 0
    time = np.zeros(np.int(np.ceil(tmax/dt)))
    V = pnm.V = np.zeros(len(time))
    while t <= tmax:
        # first check, which pores are currently getting filled (active)
        if len(newly_active) != 0:
            R0 = pnm.outlet_resistances()

        for node in newly_active:
            act_time[node] = t + t_w[node]
            if not filled[node] and node not in active:
                if verbose:
                    print('\nnew active node\n', node)

                active.append(node)
        newly_active.clear()

        # calculate the new filling state (h) for every active pore
        for node in active:
            if t > act_time[node]:
                if node in inlets_dict:
                    # patch to consider inlet resitance at inlet pores
                    h[node] += dt*pnm.capillary_rise2(r[node], R0[node] + R_inlet, h[node])
                else:
                    # influence of inlet resistance on downstream pores considered by initialization of poiseuille resistances
                    h[node] += dt*pnm.capillary_rise2(r[node], R0[node], h[node])

                # if pore is filled, look for neighbours that would now start to get filled
                if h[node] >= h0[node]:
                    h[node] = h0[node]
                    filled[node] = True
                    finished.append(node)
                    newly_active += pnm.graph.neighbors(node)

        for node in finished:
            if verbose:
                print('\nnode finished\n', node)

            active.remove(node)
        finished.clear()

        time[step] = t
        V[step] = pnm.total_volume(h[node_ids], r[node_ids])
        step += 1
        t += dt

    return [time, V]

def plot_results(pnm, results):
    for result in results:
        plt.loglog(result[0], result[1])   

    plt.title('experimental network')
    plt.xlabel('time [s]')
    plt.ylabel('volume [m3]')
    plt.xlim(0.1,pnm.params['tmax'])

    plt.figure()
    for result in results:
        plt.plot(result[0], result[1])   
    plt.title('experimental network')
    plt.xlabel('time [s]')
    plt.ylabel('volume [m3]')

    plt.figure()
    Qmax = 0
    for result in results:
        Q = np.gradient(result[1], result[0])
        Qmax = np.max([Qmax, Q[5:].max()])
        plt.plot(result[0], np.gradient(result[1]))
    
    plt.title('experimental network')
    plt.xlabel('time [s]')
    plt.ylabel('flux [m3/s]')
    plt.ylim(0, Qmax)

    # compare to experimental data
    plt.figure()
    vxm3 = pnm.params['px']**3
    test = np.array(results)
    std = test[:,1,:].std(axis=0)
    mean = test[:,1,:].mean(axis=0)
    time_line = test[0,0,:]

    # Configure the axes
    time_coarse = time_line[::1000]
    mean_coarse = mean[::1000]
    std_coarse = std[::1000]

    # Configure the plot
    plt.plot(time_coarse, mean_coarse)#)
    plt.fill_between(time_coarse, mean_coarse-std_coarse, mean_coarse+std_coarse, alpha=0.2)

    # Create data and plot it
    (pnm.data['volume'].sum(axis = 0)*vxm3).plot(color='k')

    # Show the plot
    plt.show()

if __name__ == '__main__':
    ### Parse arguments
    parser = argparse.ArgumentParser(description = 'Simulation parameters')
    parser.add_argument('-v', '--verbose', action = 'store_true', help = 'Be verbose during the simulation')
    parser.add_argument('-G', '--generate-network', action = 'store_true', help = 'Generate an artificial pore network model and ignore -E, -P and -S')
    parser.add_argument('-c', '--iteration-count', type = int, default = 1, help = 'The amount of times to run the simulation (default to 1)')
    parser.add_argument('-t', '--time-step', type = float, default = 1E-3, help = 'The atomic time step to use throughout the simulation in seconds (default to 0.001)')
    parser.add_argument('-j', '--job-count', type = int, default = job_count, help = 'The amount of jobs to use (default to {})'.format(job_count))
    parser.add_argument('-E', '--exp-data', default = None, help = 'Path to the experimental data')
    parser.add_argument('-P', '--pore-data', default = None, help = 'Path to the pore network data')
    parser.add_argument('-S', '--stats-data', default = None, help = 'Path to the network statistics')
    parser.add_argument('-Np', '--no-plot', action = 'store_true', help = 'Don\'t plot the results')

    args = parser.parse_args()
    if not args.generate_network and not all([args.exp_data, args.pore_data, args.stats_data]):
        raise ValueError('Either -G has to be used, or all of the data paths have to be defined.')
    if args.iteration_count < 0:
        raise ValueError('-c has to be greater or equal to 0.')
    if args.job_count <= 0:
        raise ValueError('-j has to be greater or equal to 1.')

    # These are global variables that remain constant from here
    job_count = args.job_count
    verbose = args.verbose

    ### Initialize the PNM
    results = []
    pnm = WickingPNM(args.generate_network, args.exp_data, args.pore_data, args.stats_data)
<<<<<<< HEAD
    pnm.params['dt'] = args.time_step
    pnm.params['R_inlet'] = np.int(5E19) #Pas/m3
=======
    pnm.params['dt'] = args.time_delta
    pnm.params['R_inlet'] = np.int(2E17) #Pas/m3
>>>>>>> 04f6636d
    pnm.inlets = [162, 171, 207]

    ### Get simulation results
    I = args.iteration_count
    if I == 0:
        # We just wanted to build the network
        sys.exit()
    if I == 1:
        print('Starting the simulation to run once with a timestep of {}s.'.format(args.time_step))
        results = [simulation(pnm)]
    else:
        njobs = min(I, job_count)
        print('Starting the simulation with a timestep of {}s for {} times with {} jobs.'.format(args.time_step, I, njobs))
        results = Parallel(n_jobs=njobs)(delayed(simulation)(pnm) for i in range(I))

    if not args.no_plot:
        plot_results(pnm, results)<|MERGE_RESOLUTION|>--- conflicted
+++ resolved
@@ -431,13 +431,8 @@
     ### Initialize the PNM
     results = []
     pnm = WickingPNM(args.generate_network, args.exp_data, args.pore_data, args.stats_data)
-<<<<<<< HEAD
     pnm.params['dt'] = args.time_step
-    pnm.params['R_inlet'] = np.int(5E19) #Pas/m3
-=======
-    pnm.params['dt'] = args.time_delta
     pnm.params['R_inlet'] = np.int(2E17) #Pas/m3
->>>>>>> 04f6636d
     pnm.inlets = [162, 171, 207]
 
     ### Get simulation results
